{
  "crons": [
    {
      "path": "/api/simple-ingest",
      "schedule": "*/5 * * * *"
    },
    {
      "path": "/api/fetch-scores", 
      "schedule": "*/15 * * * *"
    },
    {
<<<<<<< HEAD
      "path": "/api/archive-games",
      "schedule": "0 */6 * * *"
    },
    {
      "path": "/api/cron/shiva-auto-picks",
      "schedule": "*/5 * * * *"
=======
      "path": "/api/auto-run-cappers",
      "schedule": "*/20 * * * *"
    },
    {
      "path": "/api/archive-games",
      "schedule": "0 */6 * * *"
>>>>>>> 63ce8163
    }
  ]
}<|MERGE_RESOLUTION|>--- conflicted
+++ resolved
@@ -9,21 +9,16 @@
       "schedule": "*/15 * * * *"
     },
     {
-<<<<<<< HEAD
+      "path": "/api/auto-run-cappers",
+      "schedule": "*/20 * * * *"
+    },
+    {
       "path": "/api/archive-games",
       "schedule": "0 */6 * * *"
     },
     {
       "path": "/api/cron/shiva-auto-picks",
       "schedule": "*/5 * * * *"
-=======
-      "path": "/api/auto-run-cappers",
-      "schedule": "*/20 * * * *"
-    },
-    {
-      "path": "/api/archive-games",
-      "schedule": "0 */6 * * *"
->>>>>>> 63ce8163
     }
   ]
 }